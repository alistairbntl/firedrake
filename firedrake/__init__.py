--- conflicted
+++ resolved
@@ -50,12 +50,9 @@
 from firedrake.optimizer import *
 from firedrake.parameters import *
 from firedrake.parloops import *
-<<<<<<< HEAD
 from firedrake.pcinit import *
 from firedrake.pc import *
-=======
 from firedrake.plot import *
->>>>>>> b833c841
 from firedrake.projection import *
 from firedrake.slope_limiter import *
 from firedrake.solving import *
